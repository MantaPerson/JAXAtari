--- conflicted
+++ resolved
@@ -71,6 +71,9 @@
 # Game logic constants
 T_ENTRY_NO_COLLISION = 9999
 VELOCITY_RETENTION_FACTOR = 1.0
+TARGET_RESPAWN_COOLDOWN = 16
+SPECIAL_TARGET_ACTIVE_DURATION = 257
+SPECIAL_TARGET_INACTIVE_DURATION = 787
 TARGET_RESPAWN_COOLDOWN = 16
 SPECIAL_TARGET_ACTIVE_DURATION = 257
 SPECIAL_TARGET_INACTIVE_DURATION = 787
@@ -183,6 +186,101 @@
 #                                   (124, 44, 0), (180, 122, 48), (162, 98, 33), (227, 151, 89)])
 # GROUP5_COLOR_CYCLING = jnp.array([(214, 214, 214), (192, 192, 192), (170, 170, 170), (142, 142, 142),
 #                                   (111, 111, 111), (74, 74, 74), (0, 0, 0), (252, 252, 84)])
+BG_COLOR = 0, 0, 0
+TILT_MODE_COLOR = 167, 26, 26
+BACKGROUND_COLOR = jnp.array([0, 0, 0], dtype=jnp.uint8)
+WALL_COLOR = jnp.array([104, 72, 198], dtype=jnp.uint8)
+GROUP3_COLOR = jnp.array([187, 159, 71], dtype=jnp.uint8)
+GROUP4_COLOR = jnp.array([210, 164, 74], dtype=jnp.uint8)
+GROUP5_COLOR = jnp.array([236, 236, 236], dtype=jnp.uint8)
+
+# Color cycling arrays (each inner tuple converted to a list with alpha)
+BACKGROUND_COLOR_CYCLING = jnp.array(
+    [
+        [74, 74, 74],
+        [111, 111, 111],
+        [142, 142, 142],
+        [170, 170, 170],
+        [192, 192, 192],
+        [214, 214, 214],
+        [236, 236, 236],
+        [72, 72, 0],
+    ],
+    dtype=jnp.uint8,
+)
+
+WALL_COLOR_CYCLING = jnp.array(
+    [
+        [78, 50, 181],
+        [51, 26, 163],
+        [20, 0, 144],
+        [188, 144, 252],
+        [169, 128, 240],
+        [149, 111, 227],
+        [127, 92, 213],
+        [146, 70, 192],
+    ],
+    dtype=jnp.uint8,
+)
+
+GROUP3_COLOR_CYCLING = jnp.array(
+    [
+        [210, 182, 86],
+        [232, 204, 99],
+        [252, 224, 112],
+        [72, 44, 0],
+        [105, 77, 20],
+        [134, 106, 38],
+        [162, 134, 56],
+        [160, 171, 79],
+    ],
+    dtype=jnp.uint8,
+)
+
+GROUP4_COLOR_CYCLING = jnp.array(
+    [
+        [195, 144, 61],
+        [236, 200, 96],
+        [223, 183, 85],
+        [144, 72, 17],
+        [124, 44, 0],
+        [180, 122, 48],
+        [162, 98, 33],
+        [227, 151, 89],
+    ],
+    dtype=jnp.uint8,
+)
+
+GROUP5_COLOR_CYCLING = jnp.array(
+    [
+        [214, 214, 214],
+        [192, 192, 192],
+        [170, 170, 170],
+        [142, 142, 142],
+        [111, 111, 111],
+        [74, 74, 74],
+        [0, 0, 0],
+        [252, 252, 84],
+    ],
+    dtype=jnp.uint8,
+)
+
+# BACKGROUND_COLOR = 0, 0, 0
+# WALL_COLOR = 104, 72, 198
+# GROUP3_COLOR = 187, 159, 71
+# GROUP4_COLOR = 210, 164, 74
+# GROUP5_COLOR = 236, 236, 236
+# TILT_MODE_COLOR = 167, 26, 26
+# BACKGROUND_COLOR_CYCLING = jnp.array([(74, 74, 74), (111, 111, 111), (142, 142, 142), (170, 170, 170),
+#                                       (192, 192, 192), (214, 214, 214), (236, 236, 236), (72, 72, 0)])
+# WALL_COLOR_CYCLING = jnp.array([(78, 50, 181), (51, 26, 163), (20, 0, 144), (188, 144, 252),
+#                                 (169, 128, 240), (149, 111, 227), (127, 92, 213), (146, 70, 192)])
+# GROUP3_COLOR_CYCLING = jnp.array([(210, 182, 86), (232, 204, 99), (252, 224, 112), (72, 44, 0),
+#                                   (105, 77, 20), (134, 106, 38), (162, 134, 56), (160, 171, 79)])
+# GROUP4_COLOR_CYCLING = jnp.array([(195, 144, 61), (236, 200, 96), (223, 183, 85), (144, 72, 17),
+#                                   (124, 44, 0), (180, 122, 48), (162, 98, 33), (227, 151, 89)])
+# GROUP5_COLOR_CYCLING = jnp.array([(214, 214, 214), (192, 192, 192), (170, 170, 170), (142, 142, 142),
+#                                   (111, 111, 111), (74, 74, 74), (0, 0, 0), (252, 252, 84)])
 
 
 # Pygame window dimensions
@@ -266,8 +364,6 @@
 BOUNDING_BOX_2_5 = jnp.ones((2, 5)).astype(jnp.bool)
 BOUNDING_BOX_2_6 = jnp.ones((2, 6)).astype(jnp.bool)
 
-<<<<<<< HEAD
-=======
 BOUNDING_BOX_1_10 = jnp.ones((1, 10)).astype(jnp.bool)
 BOUNDING_BOX_2_13 = jnp.ones((2, 13)).astype(jnp.bool)
 
@@ -280,7 +376,6 @@
 BOUNDING_BOX_1_1  = jnp.ones((1, 1)).astype(jnp.bool)
 BOUNDING_BOX_1_3  = jnp.ones((1, 3)).astype(jnp.bool)
 
->>>>>>> 169618bc
 # Spinner Bounding Boxes
 
 # Bounding boxes of the spinner if the joined (single larger) spinner part is on the top or bottom
@@ -1196,8 +1291,6 @@
     score_type=jnp.array(0),  # type: ignore
 )
 
-<<<<<<< HEAD
-=======
 # Left Flipper SceneObjects for different states
 LEFT_FLIPPER_STATE_0_SCENE_OBJECT = SceneObject(
     hit_box_height=jnp.array(6),  
@@ -1271,7 +1364,6 @@
     reflecting=jnp.array(1),
     score_type=jnp.array(0),
 )
->>>>>>> 169618bc
 
 ALL_SCENE_OBJECTS_LIST = [
     TOP_WALL_SCENE_OBJECT,
@@ -2243,28 +2335,7 @@
         lives,
         active_targets,
         special_target_cooldown,
-<<<<<<< HEAD
-=======
-    )
-
-
-@jax.jit
-def _reset_stuff_and_handle_lives(lives, atari_symbols):
-    lives = jax.lax.cond(
-        atari_symbols < 4,
-        lambda x: x + 1,
-        lambda x: x,
-        operand=lives,
->>>>>>> 169618bc
-    )
-
-    active_targets = jnp.array([True, True, True, False]).astype(jnp.bool)
-    atari_symbols = jnp.array(0).astype(jnp.int32)
-    special_target_cooldown = jnp.array(0).astype(jnp.int32)
-
-    # TODO: Whoever implements tilt mode: Turn off tilt mode here in this function
-
-    return lives, active_targets, atari_symbols, special_target_cooldown
+    )
 
 
 @jax.jit
@@ -2729,28 +2800,15 @@
             state.lives,
             active_targets,
             special_target_cooldown,
-<<<<<<< HEAD
-=======
         )
 
         ball_in_play = jnp.where(
             jnp.logical_or(ball_reset, respawn_timer > 0),
             jnp.array(False),
             ball_in_play,
->>>>>>> 169618bc
         )
         # ball_in_play = jnp.where(ball_reset, jnp.array(False), ball_in_play)
 
-<<<<<<< HEAD
-        ball_in_play = jnp.where(
-            jnp.logical_or(ball_reset, respawn_timer > 0),
-            jnp.array(False),
-            ball_in_play,
-        )
-        # ball_in_play = jnp.where(ball_reset, jnp.array(False), ball_in_play)
-
-=======
->>>>>>> 169618bc
         color_cycling = color_cycler(color_cycling)
 
         # TEST: This makes the rollover increase and make the ball hit the gutter after a short time
