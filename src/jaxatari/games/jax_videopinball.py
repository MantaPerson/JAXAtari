--- conflicted
+++ resolved
@@ -1282,98 +1282,6 @@
 # If you edit these make sure that the indexing over it is still correct
 # we do this in: _check_obstacle_hits
 ALL_SCENE_OBJECTS_LIST = [
-<<<<<<< HEAD
-    TOP_WALL_SCENE_OBJECT,
-    BOTTOM_WALL_SCENE_OBJECT,
-    LEFT_WALL_SCENE_OBJECT,
-    RIGHT_WALL_SCENE_OBJECT,
-    LEFT_INNER_WALL_SCENE_OBJECT,
-    RIGHT_INNER_WALL_SCENE_OBJECT,
-    LEFT_QUADRUPLE_STEP_SCENE_OBJECT,
-    RIGHT_QUADRUPLE_STEP_SCENE_OBJECT,
-    LEFT_TRIPLE_STEP_SCENE_OBJECT,
-    RIGHT_TRIPLE_STEP_SCENE_OBJECT,
-    LEFT_DOUBLE_STEP_SCENE_OBJECT,
-    RIGHT_DOUBLE_STEP_SCENE_OBJECT,
-    LEFT_SINGLE_STEP_SCENE_OBJECT,
-    RIGHT_SINGLE_STEP_SCENE_OBJECT,
-    TOP_LEFT_STEP_SCENE_OBJECT,
-    TOP_RIGHT_STEP_SCENE_OBJECT,
-    LEFT_ROLLOVER_LEFT_BAR_SCENE_OBJECT,
-    LEFT_ROLLOVER_RIGHT_BAR_SCENE_OBJECT,
-    ATARI_ROLLOVER_LEFT_BAR_SCENE_OBJECT,
-    ATARI_ROLLOVER_RIGHT_BAR_SCENE_OBJECT,
-    TOP_BUMPER_SCENE_OBJECT,
-    LEFT_BUMPER_SCENE_OBJECT,
-    RIGHT_BUMPER_SCENE_OBJECT,
-    LEFT_SPINNER_BOTTOM_POSITION_JOINED_PART_SCENE_OBJECT,
-    LEFT_SPINNER_BOTTOM_POSITION_LEFT_PART_1_SCENE_OBJECT,
-    LEFT_SPINNER_BOTTOM_POSITION_LEFT_PART_2_SCENE_OBJECT,
-    LEFT_SPINNER_BOTTOM_POSITION_RIGHT_PART_1_SCENE_OBJECT,
-    LEFT_SPINNER_BOTTOM_POSITION_RIGHT_PART_2_SCENE_OBJECT,
-    LEFT_SPINNER_TOP_POSITION_JOINED_PART_SCENE_OBJECT,
-    LEFT_SPINNER_TOP_POSITION_LEFT_PART_1_SCENE_OBJECT,
-    LEFT_SPINNER_TOP_POSITION_LEFT_PART_2_SCENE_OBJECT,
-    LEFT_SPINNER_TOP_POSITION_RIGHT_PART_1_SCENE_OBJECT,
-    LEFT_SPINNER_TOP_POSITION_RIGHT_PART_2_SCENE_OBJECT,
-    LEFT_SPINNER_LEFT_POSITION_JOINED_PART_SCENE_OBJECT,
-    LEFT_SPINNER_LEFT_POSITION_LEFT_PART_1_SCENE_OBJECT,
-    LEFT_SPINNER_LEFT_POSITION_LEFT_PART_2_SCENE_OBJECT,
-    LEFT_SPINNER_LEFT_POSITION_RIGHT_PART_1_SCENE_OBJECT,
-    LEFT_SPINNER_LEFT_POSITION_RIGHT_PART_2_SCENE_OBJECT,
-    LEFT_SPINNER_RIGHT_POSITION_JOINED_PART_SCENE_OBJECT,
-    LEFT_SPINNER_RIGHT_POSITION_LEFT_PART_1_SCENE_OBJECT,
-    LEFT_SPINNER_RIGHT_POSITION_LEFT_PART_2_SCENE_OBJECT,
-    LEFT_SPINNER_RIGHT_POSITION_RIGHT_PART_1_SCENE_OBJECT,
-    LEFT_SPINNER_RIGHT_POSITION_RIGHT_PART_2_SCENE_OBJECT,
-    RIGHT_SPINNER_BOTTOM_POSITION_JOINED_PART_SCENE_OBJECT,
-    RIGHT_SPINNER_BOTTOM_POSITION_LEFT_PART_1_SCENE_OBJECT,
-    RIGHT_SPINNER_BOTTOM_POSITION_LEFT_PART_2_SCENE_OBJECT,
-    RIGHT_SPINNER_BOTTOM_POSITION_RIGHT_PART_1_SCENE_OBJECT,
-    RIGHT_SPINNER_BOTTOM_POSITION_RIGHT_PART_2_SCENE_OBJECT,
-    RIGHT_SPINNER_TOP_POSITION_JOINED_PART_SCENE_OBJECT,
-    RIGHT_SPINNER_TOP_POSITION_LEFT_PART_1_SCENE_OBJECT,
-    RIGHT_SPINNER_TOP_POSITION_LEFT_PART_2_SCENE_OBJECT,
-    RIGHT_SPINNER_TOP_POSITION_RIGHT_PART_1_SCENE_OBJECT,
-    RIGHT_SPINNER_TOP_POSITION_RIGHT_PART_2_SCENE_OBJECT,
-    RIGHT_SPINNER_LEFT_POSITION_JOINED_PART_SCENE_OBJECT,
-    RIGHT_SPINNER_LEFT_POSITION_LEFT_PART_1_SCENE_OBJECT,
-    RIGHT_SPINNER_LEFT_POSITION_LEFT_PART_2_SCENE_OBJECT,
-    RIGHT_SPINNER_LEFT_POSITION_RIGHT_PART_1_SCENE_OBJECT,
-    RIGHT_SPINNER_LEFT_POSITION_RIGHT_PART_2_SCENE_OBJECT,
-    RIGHT_SPINNER_RIGHT_POSITION_JOINED_PART_SCENE_OBJECT,
-    RIGHT_SPINNER_RIGHT_POSITION_LEFT_PART_1_SCENE_OBJECT,
-    RIGHT_SPINNER_RIGHT_POSITION_LEFT_PART_2_SCENE_OBJECT,
-    RIGHT_SPINNER_RIGHT_POSITION_RIGHT_PART_1_SCENE_OBJECT,
-    RIGHT_SPINNER_RIGHT_POSITION_RIGHT_PART_2_SCENE_OBJECT,
-    LEFT_LIT_UP_TARGET_LARGE_VERTICAL_SCENE_OBJECT,
-    LEFT_LIT_UP_TARGET_LARGE_HORIZONTAL_SCENE_OBJECT,
-    # LEFT_LIT_UP_TARGET_SMALL_TOP_SCENE_OBJECT,
-    # LEFT_LIT_UP_TARGET_SMALL_BOTTOM_SCENE_OBJECT,
-    MIDDLE_LIT_UP_TARGET_LARGE_VERTICAL_SCENE_OBJECT,
-    MIDDLE_LIT_UP_TARGET_LARGE_HORIZONTAL_SCENE_OBJECT,
-    # MIDDLE_LIT_UP_TARGET_SMALL_TOP_SCENE_OBJECT,
-    # MIDDLE_LIT_UP_TARGET_SMALL_BOTTOM_SCENE_OBJECT,
-    RIGHT_LIT_UP_TARGET_LARGE_VERTICAL_SCENE_OBJECT,
-    RIGHT_LIT_UP_TARGET_LARGE_HORIZONTAL_SCENE_OBJECT,
-    # RIGHT_LIT_UP_TARGET_SMALL_TOP_SCENE_OBJECT,
-    # RIGHT_LIT_UP_TARGET_SMALL_BOTTOM_SCENE_OBJECT,
-    SPECIAL_LIT_UP_TARGET_LARGE_VERTICAL_SCENE_OBJECT,
-    SPECIAL_LIT_UP_TARGET_LARGE_HORIZONTAL_SCENE_OBJECT,
-    # SPECIAL_LIT_UP_TARGET_SMALL_TOP_SCENE_OBJECT,
-    # SPECIAL_LIT_UP_TARGET_SMALL_BOTTOM_SCENE_OBJECT,
-    LEFT_ROLLOVER_SCENE_OBJECT,
-    ATARI_ROLLOVER_SCENE_OBJECT,
-    MIDDLE_BAR_SCENE_OBJECT,
-    LEFT_FLIPPER_STATE_0_SCENE_OBJECT,
-    LEFT_FLIPPER_STATE_16_SCENE_OBJECT,
-    LEFT_FLIPPER_STATE_32_SCENE_OBJECT,
-    LEFT_FLIPPER_STATE_48_SCENE_OBJECT,
-    RIGHT_FLIPPER_STATE_0_SCENE_OBJECT,
-    RIGHT_FLIPPER_STATE_16_SCENE_OBJECT,
-    RIGHT_FLIPPER_STATE_32_SCENE_OBJECT,
-    RIGHT_FLIPPER_STATE_48_SCENE_OBJECT,
-=======
     # Non-reflective scene objects
     LEFT_LIT_UP_TARGET_LARGE_VERTICAL_SCENE_OBJECT,  # 0
     LEFT_LIT_UP_TARGET_LARGE_HORIZONTAL_SCENE_OBJECT,  # 1
@@ -1450,10 +1358,17 @@
     RIGHT_SPINNER_LEFT_POSITION_RIGHT_PART_1_SCENE_OBJECT,  # 71
     RIGHT_SPINNER_LEFT_POSITION_RIGHT_PART_2_SCENE_OBJECT,  # 72
     MIDDLE_BAR_SCENE_OBJECT,  # 73
->>>>>>> 0e5424ba
+    LEFT_FLIPPER_STATE_0_SCENE_OBJECT,  # 74
+    LEFT_FLIPPER_STATE_16_SCENE_OBJECT,  # 75
+    LEFT_FLIPPER_STATE_32_SCENE_OBJECT,  # 76
+    LEFT_FLIPPER_STATE_48_SCENE_OBJECT,  # 77
+    RIGHT_FLIPPER_STATE_0_SCENE_OBJECT,  # 78
+    RIGHT_FLIPPER_STATE_16_SCENE_OBJECT,  # 79
+    RIGHT_FLIPPER_STATE_32_SCENE_OBJECT,  # 80
+    RIGHT_FLIPPER_STATE_48_SCENE_OBJECT,  # 81
 ]
 
-ALL_SCENE_OBJECTS = jnp.stack(
+REFLECTING_SCENE_OBJECTS = jnp.stack(
     [
         jnp.array(
             [
@@ -1468,7 +1383,6 @@
         for scene_object in ALL_SCENE_OBJECTS_LIST
     ]
 ).squeeze()
-<<<<<<< HEAD
 NON_REFLECTING_SCENE_OBJECTS = jnp.stack(
    [
        jnp.array([
@@ -1482,8 +1396,6 @@
        if scene_object.reflecting == 0
    ]
 ).squeeze()
-=======
->>>>>>> 0e5424ba
 
 # define the positions of the state information
 STATE_TRANSLATOR: dict = {
@@ -1852,18 +1764,12 @@
     # rollovers (left & atari)
     # spinner
     """
-<<<<<<< HEAD
     reflecting_hit_points = jax.vmap(
         lambda scene_objects: _calc_hit_point(ball_movement, scene_objects)
     )(REFLECTING_SCENE_OBJECTS)
     non_reflecting_hit_points = jax.vmap(
         lambda scene_objects: _calc_hit_point(ball_movement, scene_objects)
-    )(NON_REFLECTING_SCENE_OBJECTS)
-=======
-    hit_points = jax.vmap(
-        lambda scene_objects: _calc_hit_point(ball_movement, scene_objects)
-    )(ALL_SCENE_OBJECTS)
-    
+    )(NON_REFLECTING_SCENE_OBJECTS) 
     """
     TODO FOR MAX:
 
@@ -1877,69 +1783,64 @@
         This will then ignore them for reflections and point scoring as only the lowest entry time is to be considered.
     """
 
-    is_left_lit_up_target_active = state.active_targets[0]
-    is_middle_lit_up_target_active = state.active_targets[1]
-    is_right_lit_up_target_active = state.active_targets[2]
-    is_special_lit_up_target_active = state.active_targets[3]
-    # Disable inactive lit up targets (diamonds)
-    hit_points = jax.lax.cond(is_left_lit_up_target_active, lambda a: a, lambda a: a.at[0, 0].set(T_ENTRY_NO_COLLISION), hit_points)
-    hit_points = jax.lax.cond(is_left_lit_up_target_active, lambda a: a, lambda a: a.at[1, 0].set(T_ENTRY_NO_COLLISION), hit_points)
-
-    hit_points = jax.lax.cond(is_middle_lit_up_target_active, lambda a: a, lambda a: a.at[2, 0].set(T_ENTRY_NO_COLLISION), hit_points)
-    hit_points = jax.lax.cond(is_middle_lit_up_target_active, lambda a: a, lambda a: a.at[3, 0].set(T_ENTRY_NO_COLLISION), hit_points)
-
-    hit_points = jax.lax.cond(is_right_lit_up_target_active, lambda a: a, lambda a: a.at[4, 0].set(T_ENTRY_NO_COLLISION), hit_points)
-    hit_points = jax.lax.cond(is_right_lit_up_target_active, lambda a: a, lambda a: a.at[5, 0].set(T_ENTRY_NO_COLLISION), hit_points)
-
-    # Disable inactive special lit up target
-    hit_points = jax.lax.cond(is_special_lit_up_target_active, lambda a: a, lambda a: a.at[6, 0].set(T_ENTRY_NO_COLLISION), hit_points)
-    hit_points = jax.lax.cond(is_special_lit_up_target_active, lambda a: a, lambda a: a.at[7, 0].set(T_ENTRY_NO_COLLISION), hit_points)
-
-    # Disable inactive spinner parts
-    # We do this by setting the entry time of inactive spinner parts to a high value
-    spinner_state = state.step_counter % 8  # 0: Bottom, 1: Right, 2: Top, 3: Left
-    # Left Spinner SceneObject indices
-    # Bottom: 33,34,35,36,37
-    # Right:  38,39,40,41,42
-    # Top:    43,44,45,46,47
-    # Left:   48,49,50,51,52
-    initial_left_spinner_indices = jnp.array([33, 38, 43, 48]).astype(jnp.int32)
-    current_initial_left_spinner_index = initial_left_spinner_indices[spinner_state]
-    # Right Spinner SceneObject indices
-    # Bottom: 53,54,55,56,57
-    # Right:  58,59,60,61,62
-    # Top:    63,64,65,66,67
-    # Left:   68,69,70,71,72
-    initial_right_spinner_indices = jnp.array([53, 58, 63, 68]).astype(jnp.int32)
-    current_initial_right_spinner_index = initial_right_spinner_indices[spinner_state]
-
-    # Disable all the spinner parts not matching the current step
-    hit_points = jax.lax.cond(33 == current_initial_left_spinner_index, lambda a: a, lambda a: a.at[33:38, 0].set(T_ENTRY_NO_COLLISION), hit_points)
-    hit_points = jax.lax.cond(38 == current_initial_left_spinner_index, lambda a: a, lambda a: a.at[38:43, 0].set(T_ENTRY_NO_COLLISION), hit_points)
-    hit_points = jax.lax.cond(43 == current_initial_left_spinner_index, lambda a: a, lambda a: a.at[43:48, 0].set(T_ENTRY_NO_COLLISION), hit_points)
-    hit_points = jax.lax.cond(48 == current_initial_left_spinner_index, lambda a: a, lambda a: a.at[48:53, 0].set(T_ENTRY_NO_COLLISION), hit_points)
-    hit_points = jax.lax.cond(53 == current_initial_right_spinner_index, lambda a: a, lambda a: a.at[53:58, 0].set(T_ENTRY_NO_COLLISION), hit_points)
-    hit_points = jax.lax.cond(58 == current_initial_right_spinner_index, lambda a: a, lambda a: a.at[58:63, 0].set(T_ENTRY_NO_COLLISION), hit_points)
-    hit_points = jax.lax.cond(63 == current_initial_right_spinner_index, lambda a: a, lambda a: a.at[63:68, 0].set(T_ENTRY_NO_COLLISION), hit_points)
-    hit_points = jax.lax.cond(68 == current_initial_right_spinner_index, lambda a: a, lambda a: a.at[68:73, 0].set(T_ENTRY_NO_COLLISION), hit_points)
-
-    # Disable inactive flipper parts
-    left_flipper_angle = state.left_flipper_angle
-    right_flipper_angle = state.right_flipper_angle
+    # is_left_lit_up_target_active = state.active_targets[0]
+    # is_middle_lit_up_target_active = state.active_targets[1]
+    # is_right_lit_up_target_active = state.active_targets[2]
+    # is_special_lit_up_target_active = state.active_targets[3]
+    # # Disable inactive lit up targets (diamonds)
+    # hit_points = jax.lax.cond(is_left_lit_up_target_active, lambda a: a, lambda a: a.at[0, 0].set(T_ENTRY_NO_COLLISION), hit_points)
+    # hit_points = jax.lax.cond(is_left_lit_up_target_active, lambda a: a, lambda a: a.at[1, 0].set(T_ENTRY_NO_COLLISION), hit_points)
+
+    # hit_points = jax.lax.cond(is_middle_lit_up_target_active, lambda a: a, lambda a: a.at[2, 0].set(T_ENTRY_NO_COLLISION), hit_points)
+    # hit_points = jax.lax.cond(is_middle_lit_up_target_active, lambda a: a, lambda a: a.at[3, 0].set(T_ENTRY_NO_COLLISION), hit_points)
+
+    # hit_points = jax.lax.cond(is_right_lit_up_target_active, lambda a: a, lambda a: a.at[4, 0].set(T_ENTRY_NO_COLLISION), hit_points)
+    # hit_points = jax.lax.cond(is_right_lit_up_target_active, lambda a: a, lambda a: a.at[5, 0].set(T_ENTRY_NO_COLLISION), hit_points)
+
+    # # Disable inactive special lit up target
+    # hit_points = jax.lax.cond(is_special_lit_up_target_active, lambda a: a, lambda a: a.at[6, 0].set(T_ENTRY_NO_COLLISION), hit_points)
+    # hit_points = jax.lax.cond(is_special_lit_up_target_active, lambda a: a, lambda a: a.at[7, 0].set(T_ENTRY_NO_COLLISION), hit_points)
+
+    # # Disable inactive spinner parts
+    # # We do this by setting the entry time of inactive spinner parts to a high value
+    # spinner_state = state.step_counter % 8  # 0: Bottom, 1: Right, 2: Top, 3: Left
+    # # Left Spinner SceneObject indices
+    # # Bottom: 33,34,35,36,37
+    # # Right:  38,39,40,41,42
+    # # Top:    43,44,45,46,47
+    # # Left:   48,49,50,51,52
+    # initial_left_spinner_indices = jnp.array([33, 38, 43, 48]).astype(jnp.int32)
+    # current_initial_left_spinner_index = initial_left_spinner_indices[spinner_state]
+    # # Right Spinner SceneObject indices
+    # # Bottom: 53,54,55,56,57
+    # # Right:  58,59,60,61,62
+    # # Top:    63,64,65,66,67
+    # # Left:   68,69,70,71,72
+    # initial_right_spinner_indices = jnp.array([53, 58, 63, 68]).astype(jnp.int32)
+    # current_initial_right_spinner_index = initial_right_spinner_indices[spinner_state]
+
+    # # Disable all the spinner parts not matching the current step
+    # hit_points = jax.lax.cond(33 == current_initial_left_spinner_index, lambda a: a, lambda a: a.at[33:38, 0].set(T_ENTRY_NO_COLLISION), hit_points)
+    # hit_points = jax.lax.cond(38 == current_initial_left_spinner_index, lambda a: a, lambda a: a.at[38:43, 0].set(T_ENTRY_NO_COLLISION), hit_points)
+    # hit_points = jax.lax.cond(43 == current_initial_left_spinner_index, lambda a: a, lambda a: a.at[43:48, 0].set(T_ENTRY_NO_COLLISION), hit_points)
+    # hit_points = jax.lax.cond(48 == current_initial_left_spinner_index, lambda a: a, lambda a: a.at[48:53, 0].set(T_ENTRY_NO_COLLISION), hit_points)
+    # hit_points = jax.lax.cond(53 == current_initial_right_spinner_index, lambda a: a, lambda a: a.at[53:58, 0].set(T_ENTRY_NO_COLLISION), hit_points)
+    # hit_points = jax.lax.cond(58 == current_initial_right_spinner_index, lambda a: a, lambda a: a.at[58:63, 0].set(T_ENTRY_NO_COLLISION), hit_points)
+    # hit_points = jax.lax.cond(63 == current_initial_right_spinner_index, lambda a: a, lambda a: a.at[63:68, 0].set(T_ENTRY_NO_COLLISION), hit_points)
+    # hit_points = jax.lax.cond(68 == current_initial_right_spinner_index, lambda a: a, lambda a: a.at[68:73, 0].set(T_ENTRY_NO_COLLISION), hit_points)
+
+    # # Disable inactive flipper parts
+    # left_flipper_angle = state.left_flipper_angle
+    # right_flipper_angle = state.right_flipper_angle
     
-    # TODO: @Max implements after @Kun finishes the scene objects
+    # # TODO: @Max implements after @Kun finishes the scene objects
     
-
-    non_reflecting_hit_points = hit_points[:10, :]  # the first 10 are non-reflecting objects
-    reflecting_hit_points = hit_points[10:, :]  # first rest are reflecting objects
->>>>>>> 0e5424ba
 
     # Get and return first object hit (argmin entry time)
     lowest_reflecting_object_entry_time_index = jnp.argmin(reflecting_hit_points[:, 0])
     hit_point = reflecting_hit_points[lowest_reflecting_object_entry_time_index]
     lowest_entry_time = hit_point[0]
 
-<<<<<<< HEAD
     # Probably could do this in a pythonic for-loop since jax unrolls those in jitted functions
     # reflecting scoring objects (only one possible)
     scoring_list_0 = scoring_list[0]
@@ -1988,71 +1889,6 @@
         scoring_list_8,
     ], axis=0)
 
-=======
-    scoring_bools = jnp.eye(9, dtype=jnp.bool)
-
-    # reflecting scoring objects (only one possible for the reflecting hit point)
-    # [0: no score, 1: Bumper, 2: Spinner, 3: Left Rollover, 4: Atari Rollover,
-    # 5: Special Lit Up Target, 6: Left Lit Up Target, 7: Middle Lit Up Target, 8: Right Lit Up Target]
-    scoring_list = jnp.logical_or(
-        scoring_list,
-        jnp.where(hit_point[5] == 0, scoring_bools[0], jnp.zeros(9, dtype=jnp.bool)),
-    )
-    scoring_list = jnp.logical_or(
-        scoring_list,
-        jnp.where(hit_point[5] == 1, scoring_bools[1], jnp.zeros(9, dtype=jnp.bool)),
-    )
-    scoring_list = jnp.logical_or(
-        scoring_list,
-        jnp.where(hit_point[5] == 2, scoring_bools[2], jnp.zeros(9, dtype=jnp.bool)),
-    )
-    scoring_list = jnp.logical_or(
-        scoring_list,
-        jnp.where(hit_point[5] == 3, scoring_bools[3], jnp.zeros(9, dtype=jnp.bool)),
-    )
-    scoring_list = jnp.logical_or(
-        scoring_list,
-        jnp.where(hit_point[5] == 4, scoring_bools[4], jnp.zeros(9, dtype=jnp.bool)),
-    )
-    scoring_list = jnp.logical_or(
-        scoring_list,
-        jnp.where(hit_point[5] == 5, scoring_bools[5], jnp.zeros(9, dtype=jnp.bool)),
-    )
-    scoring_list = jnp.logical_or(
-        scoring_list,
-        jnp.where(hit_point[5] == 6, scoring_bools[6], jnp.zeros(9, dtype=jnp.bool)),
-    )
-    scoring_list = jnp.logical_or(
-        scoring_list,
-        jnp.where(hit_point[5] == 7, scoring_bools[7], jnp.zeros(9, dtype=jnp.bool)),
-    )
-    scoring_list = jnp.logical_or(
-        scoring_list,
-        jnp.where(hit_point[5] == 8, scoring_bools[8], jnp.zeros(9, dtype=jnp.bool)),
-    )
-    
-    # Left Diamond vertical part
-    scoring_list = jnp.logical_or(scoring_list, jnp.where(non_reflecting_hit_points[0, 0] < lowest_entry_time, scoring_bools[6], jnp.zeros(9, dtype=jnp.bool)))
-    # Left Diamond horizontal part
-    scoring_list = jnp.logical_or(scoring_list, jnp.where(non_reflecting_hit_points[1, 0] < lowest_entry_time, scoring_bools[6], jnp.zeros(9, dtype=jnp.bool)))
-    # Middle Diamond vertical part
-    scoring_list = jnp.logical_or(scoring_list, jnp.where(non_reflecting_hit_points[2, 0] < lowest_entry_time, scoring_bools[7], jnp.zeros(9, dtype=jnp.bool)))
-    # Middle Diamond horizontal part
-    scoring_list = jnp.logical_or(scoring_list, jnp.where(non_reflecting_hit_points[3, 0] < lowest_entry_time, scoring_bools[7], jnp.zeros(9, dtype=jnp.bool)))
-    # Right Diamond vertical part
-    scoring_list = jnp.logical_or(scoring_list, jnp.where(non_reflecting_hit_points[4, 0] < lowest_entry_time, scoring_bools[8], jnp.zeros(9, dtype=jnp.bool)))
-    # Right Diamond horizontal part
-    scoring_list = jnp.logical_or(scoring_list, jnp.where(non_reflecting_hit_points[5, 0] < lowest_entry_time, scoring_bools[8], jnp.zeros(9, dtype=jnp.bool)))
-    # Special Lit Up Target vertical part
-    scoring_list = jnp.logical_or(scoring_list, jnp.where(non_reflecting_hit_points[6, 0] < lowest_entry_time, scoring_bools[5], jnp.zeros(9, dtype=jnp.bool)))
-    # Special Lit Up Target horizontal part
-    scoring_list = jnp.logical_or(scoring_list, jnp.where(non_reflecting_hit_points[7, 0] < lowest_entry_time, scoring_bools[5], jnp.zeros(9, dtype=jnp.bool)))
-    # Left Rollover
-    scoring_list = jnp.logical_or(scoring_list, jnp.where(non_reflecting_hit_points[8, 0] < lowest_entry_time, scoring_bools[3], jnp.zeros(9, dtype=jnp.bool)))
-    # Atari Rollover
-    scoring_list = jnp.logical_or(scoring_list, jnp.where(non_reflecting_hit_points[9, 0] < lowest_entry_time, scoring_bools[4], jnp.zeros(9, dtype=jnp.bool)))
-    
->>>>>>> 0e5424ba
     return hit_point, scoring_list
 
 
