--- conflicted
+++ resolved
@@ -2629,15 +2629,11 @@
     pass
 
 # produce updated values (inline-style, returns new values so you can reassign)
-<<<<<<< HEAD
-def _update_tilt(state, action, ball_vel_x):
-=======
-def _update_tilt(state: VideoPinballState, ball_vel_x):
->>>>>>> 82331f92
+def _update_tilt(state: VideoPinballState, action: Action, ball_vel_x: chex.Array):
     # branch executed when not currently in tilt mode
-    def _not_tilt_branch(state, action, ball_vel_x):
+    def _not_tilt_branch(state: VideoPinballState, action: Action, ball_vel_x: chex.Array):
         # branch when there *is* a nudge (nudge_direction != 0)
-        def _nudge_branch(state, action, ball_vel_x):
+        def _nudge_branch(state: VideoPinballState, action: Action, ball_vel_x: chex.Array):
             # increase tilt counter on interval
             inc_cond = jnp.equal(jnp.mod(state.step_counter, TILT_COUNT_INCREASE_INTERVAL), 0)
 
@@ -2689,11 +2685,7 @@
 
             return tilt_mode_from_counter, tilt_counter_capped, ball_vel_x_new, ball_direction
 
-<<<<<<< HEAD
-        def _no_nudge_branch(state, action, ball_vel_x):
-=======
-        def _no_nudge_branch(state: VideoPinballState, ball_vel_x):
->>>>>>> 82331f92
+        def _no_nudge_branch(state: VideoPinballState, action:Action, ball_vel_x: chex.Array):
             dec_cond = jnp.equal(jnp.mod(state.step_counter, TILT_COUNT_DECREASE_INTERVAL), 0)
 
             tilt_counter_dec = jax.lax.cond(
@@ -2710,12 +2702,8 @@
             tilt_counter_nonneg = jnp.maximum(tilt_counter_dec, 0)
             return jnp.array(False), tilt_counter_nonneg, ball_vel_x, state.ball_direction
 
-<<<<<<< HEAD
         is_nudging = jnp.logical_or(action == Action.LEFTFIRE, action == Action.RIGHTFIRE)
         return jax.lax.cond(is_nudging, _nudge_branch, _no_nudge_branch, state, action, ball_vel_x)
-=======
-        return jax.lax.cond(jnp.not_equal(state.nudge_direction, 0), _nudge_branch, _no_nudge_branch, operand=(state, ball_vel_x))
->>>>>>> 82331f92
 
 
     # if already in tilt_mode: keep values unchanged
@@ -4155,7 +4143,7 @@
             color > 0, lambda r: handle_color_cycling(r, color), lambda r: r, raster
         )
 
-        raster = render_scene_object_boundaries(raster)
+        # raster = render_scene_object_boundaries(raster)
 
         return raster
 
