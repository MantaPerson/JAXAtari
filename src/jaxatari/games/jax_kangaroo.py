--- conflicted
+++ resolved
@@ -1706,12 +1706,8 @@
     @partial(jax.jit, static_argnums=(0,))
     def reset(self, key = None) -> Tuple[KangarooObservation, KangarooState, ]:
         state = self.reset_level(1)
-<<<<<<< HEAD
-        return state.obs_stack, state
-=======
         obs = self._get_observation(state)
         return obs, state
->>>>>>> 42e4fac5
 
     @partial(jax.jit, static_argnums=(0))
     def reset_level(self, next_level=1) -> KangarooState:
@@ -2016,11 +2012,7 @@
 
         observation = self._get_observation(new_state)
 
-<<<<<<< HEAD
-        return new_state.obs_stack, new_state, env_reward, done, info
-=======
         return observation, new_state, env_reward, done, info
->>>>>>> 42e4fac5
 
     @partial(jax.jit, static_argnums=(0,))
     def _get_observation(self, state: KangarooState) -> KangarooObservation:
